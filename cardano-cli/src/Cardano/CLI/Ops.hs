--- conflicted
+++ resolved
@@ -275,12 +275,9 @@
   | VerificationKeyDeserialisationFailed !FilePath !Text
   | VRFCliError VRFError
   | FileNotFoundError !FilePath
-<<<<<<< HEAD
   | CardanoApiError !ApiError
-=======
   | IOError !FilePath !IOException
   | AesonDecode !FilePath !Text
->>>>>>> 578e29ee
 
 
 instance Show CliError where
@@ -351,16 +348,11 @@
     = "Error submitting update proposal: " <> show pbftErr
   show (VerificationKeyDeserialisationFailed fp err)
     = "Verification key '" <> fp <> "' read failure: "<> T.unpack err
-<<<<<<< HEAD
   show (VRFCliError err) = renderVRFError err
-=======
-  show (FileNotFoundError fp)
-    = "File '" <> fp <> "' not found!"
   show (IOError fp ioe)
     = "File '" <> fp <> "': " ++ show ioe
   show (AesonDecode fp txt)
     = "File '" <> fp <> "': " ++ show txt
->>>>>>> 578e29ee
 
 data RealPBFTError
   = IncorrectProtocolSpecified !Protocol
